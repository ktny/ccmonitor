package claude

import (
	"bufio"
	"encoding/json"
	"fmt"
	"os"
	"path/filepath"
	"sort"
	"strings"
	"time"

	"github.com/ktny/ccmonitor/internal/git"
	"github.com/ktny/ccmonitor/pkg/models"
)

// ParseJSONLFile parses a JSONL file and extracts session events
func ParseJSONLFile(filePath string) ([]*models.SessionEvent, error) {
	file, err := os.Open(filePath)
	if err != nil {
		return nil, err
	}
	defer func() {
		_ = file.Close() // Ignore error in defer
	}()

	var events []*models.SessionEvent
	scanner := bufio.NewScanner(file)
	lineNum := 0

	for scanner.Scan() {
		lineNum++
		line := strings.TrimSpace(scanner.Text())
		if line == "" {
			continue
		}

		var data map[string]interface{}
		if err := json.Unmarshal([]byte(line), &data); err != nil {
			// Skip malformed lines
			continue
		}

		// Extract timestamp
		timestampStr, ok := data["timestamp"].(string)
		if !ok {
			continue
		}

		// Parse ISO format timestamp and convert to local time
		timestamp, err := time.Parse(time.RFC3339, timestampStr)
		if err != nil {
			continue
		}

		// Convert UTC to local timezone
		timestamp = timestamp.Local()

		// Extract message content and role
		var messageType string
		var rawMessage map[string]interface{}

		if message, ok := data["message"].(map[string]interface{}); ok {
			rawMessage = message
			if role, ok := message["role"].(string); ok {
				messageType = role
			}
		}

		if messageType == "" {
			if msgType, ok := data["type"].(string); ok {
				messageType = msgType
			} else {
				messageType = "unknown"
			}
		}

		event := &models.SessionEvent{
			Timestamp:   timestamp,
			SessionID:   getStringValue(data, "sessionId"),
			Directory:   getStringValue(data, "cwd"),
			MessageType: messageType,
			UUID:        getStringValue(data, "uuid"),
			RawMessage:  rawMessage,
		}

		// Create content preview
		event.CreateContentPreview()

		events = append(events, event)
	}

	if err := scanner.Err(); err != nil {
		return nil, err
	}

	return events, nil
}

// GetAllSessionFiles returns all Claude session JSONL files
func GetAllSessionFiles() ([]string, error) {
	homeDir, err := os.UserHomeDir()
	if err != nil {
		return nil, err
	}

	projectsDir := filepath.Join(homeDir, ".claude", "projects")

	if _, err := os.Stat(projectsDir); os.IsNotExist(err) {
		return []string{}, nil
	}

	var jsonlFiles []string

	err = filepath.Walk(projectsDir, func(path string, info os.FileInfo, err error) error {
		if err != nil {
			return err
		}

		if !info.IsDir() && strings.HasSuffix(path, ".jsonl") {
			jsonlFiles = append(jsonlFiles, path)
		}

		return nil
	})

	return jsonlFiles, err
}

// LoadSessionsInTimeRange loads all Claude sessions within a time range, grouped by project directory
func LoadSessionsInTimeRange(startTime, endTime time.Time, projectFilter string, threads bool, debug bool) ([]*models.SessionTimeline, error) {
	var allEvents []*models.SessionEvent

	// Get all JSONL files
	jsonlFiles, err := GetAllSessionFiles()
	if err != nil {
		return nil, err
	}

	// Parse each file and collect events (with mtime filtering)
	for _, filePath := range jsonlFiles {
		// Check file modification time for performance optimization
		fileInfo, err := os.Stat(filePath)
		if err != nil {
			continue
		}

		// Skip files that were last modified before the start time
		if fileInfo.ModTime().Before(startTime) {
			continue
		}

		events, err := ParseJSONLFile(filePath)
		if err != nil {
			continue // Skip files that can't be parsed
		}

		allEvents = append(allEvents, events...)
	}

	// Filter events by time range
	var filteredEvents []*models.SessionEvent
	for _, event := range allEvents {
		if !event.Timestamp.Before(startTime) && !event.Timestamp.After(endTime) {
			filteredEvents = append(filteredEvents, event)
		}
	}

	// Sort events by timestamp
	sort.Slice(filteredEvents, func(i, j int) bool {
		return filteredEvents[i].Timestamp.Before(filteredEvents[j].Timestamp)
	})

	// Group events by project directory
	timelines, err := groupEventsByProject(filteredEvents, threads, debug)
	if err != nil {
		return nil, err
	}

	// Apply project filter if specified
	if projectFilter != "" {
		var filteredTimelines []*models.SessionTimeline
		for _, timeline := range timelines {
			if strings.Contains(strings.ToLower(timeline.ProjectName), strings.ToLower(projectFilter)) {
				filteredTimelines = append(filteredTimelines, timeline)
			}
		}
		return filteredTimelines, nil
	}

	return timelines, nil
}

// CalculateActiveDuration calculates active work duration based on event intervals
func CalculateActiveDuration(events []*models.SessionEvent) int {
	if len(events) <= 1 {
		return 5 // Minimum 5 minutes for single event
	}

	// Sort events by timestamp
	sort.Slice(events, func(i, j int) bool {
		return events[i].Timestamp.Before(events[j].Timestamp)
	})

	activeMinutes := 0.0
	inactiveThreshold := 3.0 // 3 minute threshold for inactive periods

	for i := 1; i < len(events); i++ {
		prevEvent := events[i-1]
		currEvent := events[i]

		intervalMinutes := currEvent.Timestamp.Sub(prevEvent.Timestamp).Minutes()

		// Only count intervals up to the threshold as active time
		if intervalMinutes <= inactiveThreshold {
			activeMinutes += intervalMinutes
		}
		// If interval is longer than threshold, don't add any time
		// (this represents an inactive period)
	}

	return int(activeMinutes)
}

// Helper function to safely get string values from map
func getStringValue(data map[string]interface{}, key string) string {
	if value, ok := data[key].(string); ok {
		return value
	}
	return ""
}

// groupEventsByProject groups events by project directory or git repository based on threads flag
func groupEventsByProject(events []*models.SessionEvent, threads bool, debug bool) ([]*models.SessionTimeline, error) {
	if threads {
		// threads=true (worktree mode): group by git repository with child project support
<<<<<<< HEAD
		return groupEventsByRepositoryWithChildren(events)
=======
		return groupEventsByRepositoryWithChildren(events, debug)
	} else {
		// threads=false (default): consolidate by git repository
		return groupEventsByRepositoryConsolidated(events, debug)
>>>>>>> 95bcd5f6
	}
	// threads=false (default): consolidate by git repository
	return groupEventsByRepositoryConsolidated(events)
}

// groupEventsByRepositoryConsolidated consolidates events by git repository (default mode)
func groupEventsByRepositoryConsolidated(events []*models.SessionEvent, debug bool) ([]*models.SessionTimeline, error) {
	// Group events by git repository, consolidating all directories of the same repo
	repoEventMap := make(map[string][]*models.SessionEvent)

	for _, event := range events {
		directory := event.Directory
		if directory == "" {
			directory = "unknown"
		}

		// Get repository name for this directory
		repoName := git.GetRepositoryName(directory)
		if debug {
			fmt.Printf("DEBUG: Directory '%s' -> git.GetRepositoryName() = '%s'\n", directory, repoName)
		}
		if repoName == "" {
			// Try to find parent repository by walking up the directory tree
			repoName = findParentRepository(directory)
			if debug {
				fmt.Printf("DEBUG: Directory '%s' -> findParentRepository() = '%s'\n", directory, repoName)
			}
			if repoName == "" {
				repoName = filepath.Base(directory) // fallback to directory name
				if debug {
					fmt.Printf("DEBUG: Directory '%s' -> fallback to base name = '%s'\n", directory, repoName)
				}
			}
		}
		if debug {
			fmt.Printf("DEBUG: Final mapping: Directory '%s' -> Repository '%s' (events: %d)\n", directory, repoName, 1)
		}

		repoEventMap[repoName] = append(repoEventMap[repoName], event)
	}

	var timelines []*models.SessionTimeline

	for repoName, repoEvents := range repoEventMap {
		if len(repoEvents) == 0 {
			continue
		}

		// Sort all events by timestamp
		sort.Slice(repoEvents, func(i, j int) bool {
			return repoEvents[i].Timestamp.Before(repoEvents[j].Timestamp)
		})

		// Create consolidated timeline for this repository
		timeline := &models.SessionTimeline{
			SessionID:             fmt.Sprintf("repo_%s", repoName),
			Directory:             "", // No specific directory for consolidated repo
			ProjectName:           repoName,
			Events:                repoEvents,
			StartTime:             repoEvents[0].Timestamp,
			EndTime:               repoEvents[len(repoEvents)-1].Timestamp,
			ActiveDurationMinutes: CalculateActiveDuration(repoEvents),
		}

		timelines = append(timelines, timeline)
	}

	// Sort by event count (descending)
	sort.Slice(timelines, func(i, j int) bool {
		return len(timelines[i].Events) > len(timelines[j].Events)
	})

	return timelines, nil
}

// findParentRepository walks up the directory tree to find a parent git repository
func findParentRepository(directory string) string {
	// Clean the directory path
	cleanPath := filepath.Clean(directory)

	// Walk up the directory tree
	for {
		parentDir := filepath.Dir(cleanPath)

		// If we've reached the root or can't go further up, stop
		if parentDir == cleanPath || parentDir == "/" || parentDir == "." {
			break
		}

		// Try to get repository name from parent directory
		repoName := git.GetRepositoryName(parentDir)
		if repoName != "" {
			return repoName
		}

		cleanPath = parentDir
	}

	return ""
}

// findMainRepositoryDirectory identifies the main repository directory from a list of directories
func findMainRepositoryDirectory(directories []string) string {
	if len(directories) == 0 {
		return ""
	}

	// Sort by path length to prioritize shorter paths (likely main directories)
	sort.Slice(directories, func(i, j int) bool {
		return len(directories[i]) < len(directories[j])
	})

	for _, dir := range directories {
		// Prefer directories that directly contain .git (not worktree subdirectories)
		gitPath := filepath.Join(dir, ".git")
		if info, err := os.Stat(gitPath); err == nil && info.IsDir() {
			return dir
		}
	}

	// If no direct .git directory found, return the shortest path
	return directories[0]
}

// generateChildProjectName generates a meaningful name for child projects
func generateChildProjectName(childDir, parentDir string) string {
	// Try to extract a meaningful name from the path difference
	relPath, err := filepath.Rel(parentDir, childDir)
	if err != nil {
		return filepath.Base(childDir)
	}

	// Remove common prefixes like .worktree/
	relPath = strings.TrimPrefix(relPath, ".worktree/")
	relPath = strings.TrimPrefix(relPath, ".git/worktrees/")

	// If the relative path has multiple components, use the last meaningful part
	parts := strings.Split(relPath, string(filepath.Separator))
	if len(parts) > 0 && parts[len(parts)-1] != "" {
		return parts[len(parts)-1]
	}

	return filepath.Base(childDir)
}

// groupEventsByRepositoryWithChildren groups events by git repository with child project support (worktree mode)
func groupEventsByRepositoryWithChildren(events []*models.SessionEvent, debug bool) ([]*models.SessionTimeline, error) {
	// First, group by directory to collect events
	directoryMap := make(map[string][]*models.SessionEvent)

	for _, event := range events {
		directory := event.Directory
		if directory == "" {
			directory = "unknown"
		}
		directoryMap[directory] = append(directoryMap[directory], event)
	}

	// Then, group directories by git repository
	repoMap := make(map[string]map[string][]*models.SessionEvent)
	directoryToRepo := make(map[string]string)

	for directory, directoryEvents := range directoryMap {
		repoName := git.GetRepositoryName(directory)
		if debug {
			fmt.Printf("DEBUG: Directory '%s' -> git.GetRepositoryName() = '%s'\n", directory, repoName)
		}

		if repoName == "" {
			// Try to find parent repository by walking up the directory tree
			repoName = findParentRepository(directory)
			if debug {
				fmt.Printf("DEBUG: Directory '%s' -> findParentRepository() = '%s'\n", directory, repoName)
			}

			if repoName == "" {
				repoName = filepath.Base(directory) // fallback to directory name
				if debug {
					fmt.Printf("DEBUG: Directory '%s' -> fallback to base name = '%s'\n", directory, repoName)
				}
			}
		}
		if debug {
			fmt.Printf("DEBUG: Final mapping: Directory '%s' -> Repository '%s' (events: %d)\n", directory, repoName, len(directoryEvents))
		}

		if repoMap[repoName] == nil {
			repoMap[repoName] = make(map[string][]*models.SessionEvent)
		}
		repoMap[repoName][directory] = directoryEvents
		directoryToRepo[directory] = repoName
	}

	var timelines []*models.SessionTimeline

	for repoName, repoDirs := range repoMap {
		// If only one directory in this repo, treat as single project
		if len(repoDirs) == 1 {
			for directory, projectEvents := range repoDirs {
				if len(projectEvents) == 0 {
					continue
				}

				// Sort events by timestamp
				sort.Slice(projectEvents, func(i, j int) bool {
					return projectEvents[i].Timestamp.Before(projectEvents[j].Timestamp)
				})

				timeline := &models.SessionTimeline{
					SessionID:             fmt.Sprintf("repo_%s", repoName),
					Directory:             directory,
					ProjectName:           repoName,
					Events:                projectEvents,
					StartTime:             projectEvents[0].Timestamp,
					EndTime:               projectEvents[len(projectEvents)-1].Timestamp,
					ActiveDurationMinutes: CalculateActiveDuration(projectEvents),
				}

				timelines = append(timelines, timeline)
			}
		} else {
			// Multiple directories in same repo: create parent and child projects
			// First, identify the main repository directory
			var directories []string
			for directory := range repoDirs {
				directories = append(directories, directory)
			}

			mainDir := findMainRepositoryDirectory(directories)
			mainDirEvents, hasMainDir := repoDirs[mainDir]

			// Create parent project with main directory events only
			if hasMainDir && len(mainDirEvents) > 0 {
				// Sort events by timestamp
				sort.Slice(mainDirEvents, func(i, j int) bool {
					return mainDirEvents[i].Timestamp.Before(mainDirEvents[j].Timestamp)
				})

				parentTimeline := &models.SessionTimeline{
					SessionID:             fmt.Sprintf("repo_%s", repoName),
					Directory:             mainDir,
					ProjectName:           repoName,
					Events:                mainDirEvents,
					StartTime:             mainDirEvents[0].Timestamp,
					EndTime:               mainDirEvents[len(mainDirEvents)-1].Timestamp,
					ActiveDurationMinutes: CalculateActiveDuration(mainDirEvents),
				}

				timelines = append(timelines, parentTimeline)
			}

			// Then, create child projects for non-main directories
			for directory, projectEvents := range repoDirs {
				// Skip the main directory (already processed as parent)
				if directory == mainDir {
					continue
				}

				if len(projectEvents) == 0 {
					continue
				}

				// Sort events by timestamp
				sort.Slice(projectEvents, func(i, j int) bool {
					return projectEvents[i].Timestamp.Before(projectEvents[j].Timestamp)
				})

				// Generate meaningful child project name
				childName := generateChildProjectName(directory, mainDir)

				// Skip if child has the same name as parent (avoid duplication)
				if childName == repoName {
					continue
				}

				childTimeline := &models.SessionTimeline{
					SessionID:             fmt.Sprintf("dir_%s", directory),
					Directory:             directory,
					ProjectName:           childName,
					Events:                projectEvents,
					StartTime:             projectEvents[0].Timestamp,
					EndTime:               projectEvents[len(projectEvents)-1].Timestamp,
					ActiveDurationMinutes: CalculateActiveDuration(projectEvents),
					ParentProject:         &repoName, // Set parent project name
				}

				timelines = append(timelines, childTimeline)
			}
		}
	}

<<<<<<< HEAD
	// Sort by event count (descending), but keep parent-child order
	sort.Slice(timelines, func(i, j int) bool {
		// If one is parent and the other is its child, parent comes first
		if timelines[i].ParentProject == nil && timelines[j].ParentProject != nil &&
			*timelines[j].ParentProject == timelines[i].ProjectName {
			return true
		}
		if timelines[j].ParentProject == nil && timelines[i].ParentProject != nil &&
			*timelines[i].ParentProject == timelines[j].ProjectName {
			return false
=======
	// Sort by parent-child relationships first, then by event count
	return sortTimelinesWithProperHierarchy(timelines, debug), nil
}

// sortTimelinesWithProperHierarchy sorts timelines maintaining proper parent-child relationships
func sortTimelinesWithProperHierarchy(timelines []*models.SessionTimeline, debug bool) []*models.SessionTimeline {
	// Group timelines by parent-child relationships
	parentProjects := make([]*models.SessionTimeline, 0)
	childProjectsMap := make(map[string][]*models.SessionTimeline)

	for _, timeline := range timelines {
		if timeline.ParentProject == nil {
			// This is a parent project
			parentProjects = append(parentProjects, timeline)
			if debug {
				fmt.Printf("DEBUG: Parent project: '%s' (events: %d)\n", timeline.ProjectName, len(timeline.Events))
			}
		} else {
			// This is a child project
			parentName := *timeline.ParentProject
			if childProjectsMap[parentName] == nil {
				childProjectsMap[parentName] = make([]*models.SessionTimeline, 0)
			}
			childProjectsMap[parentName] = append(childProjectsMap[parentName], timeline)
			if debug {
				fmt.Printf("DEBUG: Child project: '%s' -> Parent: '%s' (events: %d)\n", timeline.ProjectName, parentName, len(timeline.Events))
			}
>>>>>>> 95bcd5f6
		}
	}

	// Sort parent projects by event count (descending)
	sort.Slice(parentProjects, func(i, j int) bool {
		return len(parentProjects[i].Events) > len(parentProjects[j].Events)
	})

	// Sort child projects within each parent group by event count (descending)
	for _, children := range childProjectsMap {
		sort.Slice(children, func(i, j int) bool {
			return len(children[i].Events) > len(children[j].Events)
		})
	}

	// Build final sorted list: parent followed by its children
	result := make([]*models.SessionTimeline, 0, len(timelines))

	for _, parent := range parentProjects {
		result = append(result, parent)

		// Add children for this parent
		if children, exists := childProjectsMap[parent.ProjectName]; exists {
			for _, child := range children {
				result = append(result, child)
			}
		}
	}

	return result
}<|MERGE_RESOLUTION|>--- conflicted
+++ resolved
@@ -234,17 +234,11 @@
 func groupEventsByProject(events []*models.SessionEvent, threads bool, debug bool) ([]*models.SessionTimeline, error) {
 	if threads {
 		// threads=true (worktree mode): group by git repository with child project support
-<<<<<<< HEAD
-		return groupEventsByRepositoryWithChildren(events)
-=======
 		return groupEventsByRepositoryWithChildren(events, debug)
 	} else {
 		// threads=false (default): consolidate by git repository
 		return groupEventsByRepositoryConsolidated(events, debug)
->>>>>>> 95bcd5f6
-	}
-	// threads=false (default): consolidate by git repository
-	return groupEventsByRepositoryConsolidated(events)
+	}
 }
 
 // groupEventsByRepositoryConsolidated consolidates events by git repository (default mode)
@@ -533,18 +527,6 @@
 		}
 	}
 
-<<<<<<< HEAD
-	// Sort by event count (descending), but keep parent-child order
-	sort.Slice(timelines, func(i, j int) bool {
-		// If one is parent and the other is its child, parent comes first
-		if timelines[i].ParentProject == nil && timelines[j].ParentProject != nil &&
-			*timelines[j].ParentProject == timelines[i].ProjectName {
-			return true
-		}
-		if timelines[j].ParentProject == nil && timelines[i].ParentProject != nil &&
-			*timelines[i].ParentProject == timelines[j].ProjectName {
-			return false
-=======
 	// Sort by parent-child relationships first, then by event count
 	return sortTimelinesWithProperHierarchy(timelines, debug), nil
 }
@@ -572,7 +554,6 @@
 			if debug {
 				fmt.Printf("DEBUG: Child project: '%s' -> Parent: '%s' (events: %d)\n", timeline.ProjectName, parentName, len(timeline.Events))
 			}
->>>>>>> 95bcd5f6
 		}
 	}
 
